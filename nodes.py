import os
import torch
import torch.nn.functional as F
import gc
import numpy as np
import math
from tqdm import tqdm

from accelerate import init_empty_weights
from accelerate.utils import set_module_tensor_to_device

import folder_paths
import comfy.model_management as mm
from comfy.utils import load_torch_file, ProgressBar, common_upscale
import comfy.model_base
import comfy.latent_formats
from comfy.cli_args import args, LatentPreviewMethod

from .utils import log

script_directory = os.path.dirname(os.path.abspath(__file__))
vae_scaling_factor = 0.476986

from .diffusers_helper.models.hunyuan_video_packed import HunyuanVideoTransformer3DModel
from .diffusers_helper.memory import DynamicSwapInstaller, move_model_to_device_with_memory_preservation, offload_model_from_device_for_memory_preservation
from .diffusers_helper.pipelines.k_diffusion_hunyuan import sample_hunyuan
from .diffusers_helper.utils import crop_or_pad_yield_mask
from .diffusers_helper.bucket_tools import find_nearest_bucket

from diffusers.loaders.lora_conversion_utils import _convert_hunyuan_video_lora_to_diffusers

class HyVideoModel(comfy.model_base.BaseModel):
    def __init__(self, *args, **kwargs):
        super().__init__(*args, **kwargs)
        self.pipeline = {}
        self.load_device = mm.get_torch_device()

    def __getitem__(self, k):
        return self.pipeline[k]

    def __setitem__(self, k, v):
        self.pipeline[k] = v


class HyVideoModelConfig:
    def __init__(self, dtype):
        self.unet_config = {}
        self.unet_extra_config = {}
        self.latent_format = comfy.latent_formats.HunyuanVideo
        self.latent_format.latent_channels = 16
        self.manual_cast_dtype = dtype
        self.sampling_settings = {"multiplier": 1.0}
        self.memory_usage_factor = 2.0
        self.unet_config["disable_unet_model_creation"] = True

class FramePackTorchCompileSettings:
    @classmethod
    def INPUT_TYPES(s):
        return {
            "required": {
                "backend": (["inductor","cudagraphs"], {"default": "inductor"}),
                "fullgraph": ("BOOLEAN", {"default": False, "tooltip": "Enable full graph mode"}),
                "mode": (["default", "max-autotune", "max-autotune-no-cudagraphs", "reduce-overhead"], {"default": "default"}),
                "dynamic": ("BOOLEAN", {"default": False, "tooltip": "Enable dynamic mode"}),
                "dynamo_cache_size_limit": ("INT", {"default": 64, "min": 0, "max": 1024, "step": 1, "tooltip": "torch._dynamo.config.cache_size_limit"}),
                "compile_single_blocks": ("BOOLEAN", {"default": True, "tooltip": "Enable single block compilation"}),
                "compile_double_blocks": ("BOOLEAN", {"default": True, "tooltip": "Enable double block compilation"}),
            },
        }
    RETURN_TYPES = ("FRAMEPACKCOMPILEARGS",)
    RETURN_NAMES = ("torch_compile_args",)
    FUNCTION = "loadmodel"
    CATEGORY = "HunyuanVideoWrapper"
    DESCRIPTION = "torch.compile settings, when connected to the model loader, torch.compile of the selected layers is attempted. Requires Triton and torch 2.5.0 is recommended"

    def loadmodel(self, backend, fullgraph, mode, dynamic, dynamo_cache_size_limit, compile_single_blocks, compile_double_blocks):

        compile_args = {
            "backend": backend,
            "fullgraph": fullgraph,
            "mode": mode,
            "dynamic": dynamic,
            "dynamo_cache_size_limit": dynamo_cache_size_limit,
            "compile_single_blocks": compile_single_blocks,
            "compile_double_blocks": compile_double_blocks
        }

        return (compile_args, )

#region Model loading
class DownloadAndLoadFramePackModel:
    @classmethod
    def INPUT_TYPES(s):
        return {
            "required": {
                "model": (["lllyasviel/FramePackI2V_HY"],),

            "base_precision": (["fp32", "bf16", "fp16"], {"default": "bf16"}),
            "quantization": (['disabled', 'fp8_e4m3fn', 'fp8_e4m3fn_fast', 'fp8_e5m2'], {"default": 'disabled', "tooltip": "optional quantization method"}),
            },
            "optional": {
                "attention_mode": ([
                    "sdpa",
                    "flash_attn",
                    "sageattn",
                    ], {"default": "sdpa"}),
                "compile_args": ("FRAMEPACKCOMPILEARGS", ),
            }
        }

    RETURN_TYPES = ("FramePackMODEL",)
    RETURN_NAMES = ("model", )
    FUNCTION = "loadmodel"
    CATEGORY = "FramePackWrapper"

    def loadmodel(self, model, base_precision, quantization,
                  compile_args=None, attention_mode="sdpa"):

        base_dtype = {"fp8_e4m3fn": torch.float8_e4m3fn, "fp8_e4m3fn_fast": torch.float8_e4m3fn, "bf16": torch.bfloat16, "fp16": torch.float16, "fp16_fast": torch.float16, "fp32": torch.float32}[base_precision]

        device = mm.get_torch_device()

        model_path = os.path.join(folder_paths.models_dir, "diffusers", "lllyasviel", "FramePackI2V_HY")
        if not os.path.exists(model_path):
            print(f"Downloading clip model to: {model_path}")
            from huggingface_hub import snapshot_download
            snapshot_download(
                repo_id=model,
                local_dir=model_path,
                local_dir_use_symlinks=False,
            )

        transformer = HunyuanVideoTransformer3DModel.from_pretrained(model_path, torch_dtype=base_dtype, attention_mode=attention_mode).cpu()
        params_to_keep = {"norm", "bias", "time_in", "vector_in", "guidance_in", "txt_in", "img_in"}
        if quantization == 'fp8_e4m3fn' or quantization == 'fp8_e4m3fn_fast':
            transformer = transformer.to(torch.float8_e4m3fn)
            if quantization == "fp8_e4m3fn_fast":
                from .fp8_optimization import convert_fp8_linear
                convert_fp8_linear(transformer, base_dtype, params_to_keep=params_to_keep)
        elif quantization == 'fp8_e5m2':
            transformer = transformer.to(torch.float8_e5m2)
        else:
            transformer = transformer.to(base_dtype)

        DynamicSwapInstaller.install_model(transformer, device=device)

        if compile_args is not None:
            if compile_args["compile_single_blocks"]:
                for i, block in enumerate(transformer.single_transformer_blocks):
                    transformer.single_transformer_blocks[i] = torch.compile(block, fullgraph=compile_args["fullgraph"], dynamic=compile_args["dynamic"], backend=compile_args["backend"], mode=compile_args["mode"])
            if compile_args["compile_double_blocks"]:
                for i, block in enumerate(transformer.transformer_blocks):
                    transformer.transformer_blocks[i] = torch.compile(block, fullgraph=compile_args["fullgraph"], dynamic=compile_args["dynamic"], backend=compile_args["backend"], mode=compile_args["mode"])

            #transformer = torch.compile(transformer, fullgraph=compile_args["fullgraph"], dynamic=compile_args["dynamic"], backend=compile_args["backend"], mode=compile_args["mode"])

        pipe = {
            "transformer": transformer.eval(),
            "dtype": base_dtype,
        }
        return (pipe, )

class FramePackLoraSelect:
    @classmethod
    def INPUT_TYPES(s):
        return {
            "required": {
               "lora": (folder_paths.get_filename_list("loras"),
                {"tooltip": "LORA models are expected to be in ComfyUI/models/loras with .safetensors extension"}),
                "strength": ("FLOAT", {"default": 1.0, "min": -10.0, "max": 10.0, "step": 0.0001, "tooltip": "LORA strength, set to 0.0 to unmerge the LORA"}),
                "fuse_lora": ("BOOLEAN", {"default": True, "tooltip": "Fuse the LORA model with the base model. This is recommended for better performance."}),
            },
            "optional": {
                "prev_lora":("FPLORA", {"default": None, "tooltip": "For loading multiple LoRAs"}),
            }
        }

    RETURN_TYPES = ("FPLORA",)
    RETURN_NAMES = ("lora", )
    FUNCTION = "getlorapath"
    CATEGORY = "FramePackWrapper"
    DESCRIPTION = "Select a LoRA model from ComfyUI/models/loras"

    def getlorapath(self, lora, strength, prev_lora=None, fuse_lora=True):
        loras_list = []

        lora = {
            "path": folder_paths.get_full_path("loras", lora),
            "strength": strength,
            "name": lora.split(".")[0],
            "fuse_lora": fuse_lora,
        }
        if prev_lora is not None:
            loras_list.extend(prev_lora)

        loras_list.append(lora)
        return (loras_list,)

class LoadFramePackModel:
    @classmethod
    def INPUT_TYPES(s):
        return {
            "required": {
                "model": (folder_paths.get_filename_list("diffusion_models"), {"tooltip": "These models are loaded from the 'ComfyUI/models/diffusion_models' -folder",}),

            "base_precision": (["fp32", "bf16", "fp16"], {"default": "bf16"}),
            "quantization": (['disabled', 'fp8_e4m3fn', 'fp8_e4m3fn_fast', 'fp8_e5m2'], {"default": 'disabled', "tooltip": "optional quantization method"}),
            "load_device": (["main_device", "offload_device"], {"default": "cuda", "tooltip": "Initialize the model on the main device or offload device"}),
            },
            "optional": {
                "attention_mode": ([
                    "sdpa",
                    "flash_attn",
                    "sageattn",
                    ], {"default": "sdpa"}),
                "compile_args": ("FRAMEPACKCOMPILEARGS", ),
                "lora": ("FPLORA", {"default": None, "tooltip": "LORA model to load"}),
            }
        }

    RETURN_TYPES = ("FramePackMODEL",)
    RETURN_NAMES = ("model", )
    FUNCTION = "loadmodel"
    CATEGORY = "FramePackWrapper"

    def loadmodel(self, model, base_precision, quantization,
                  compile_args=None, attention_mode="sdpa", lora=None, load_device="main_device"):

        base_dtype = {"fp8_e4m3fn": torch.float8_e4m3fn, "fp8_e4m3fn_fast": torch.float8_e4m3fn, "bf16": torch.bfloat16, "fp16": torch.float16, "fp16_fast": torch.float16, "fp32": torch.float32}[base_precision]

        device = mm.get_torch_device()
        offload_device = mm.unet_offload_device()
        if load_device == "main_device":
            transformer_load_device = device
        else:
            transformer_load_device = offload_device

        model_path = folder_paths.get_full_path_or_raise("diffusion_models", model)
        model_config_path = os.path.join(script_directory, "transformer_config.json")
        import json
        with open(model_config_path, "r") as f:
            config = json.load(f)
        sd = load_torch_file(model_path, device=offload_device, safe_load=True)
        model_weight_dtype = sd['single_transformer_blocks.0.attn.to_k.weight'].dtype

        with init_empty_weights():
<<<<<<< HEAD
            transformer = HunyuanVideoTransformer3DModelPacked(**config, attention_mode=attention_mode)
=======
            transformer = HunyuanVideoTransformer3DModel(**config, attention_mode=attention_mode)
>>>>>>> acb0aa53

        params_to_keep = {"norm", "bias", "time_in", "vector_in", "guidance_in", "txt_in", "img_in"}
        if quantization == "fp8_e4m3fn" or quantization == "fp8_e4m3fn_fast" or quantization == "fp8_scaled":
            dtype = torch.float8_e4m3fn
        elif quantization == "fp8_e5m2":
            dtype = torch.float8_e5m2
        else:
            dtype = base_dtype

        if lora is not None:
            after_lora_dtype = dtype
            dtype = base_dtype

        print("Using accelerate to load and assign model weights to device...")
        param_count = sum(1 for _ in transformer.named_parameters())
        for name, param in tqdm(transformer.named_parameters(),
                desc=f"Loading transformer parameters to {transformer_load_device}",
                total=param_count,
                leave=True):
            dtype_to_use = base_dtype if any(keyword in name for keyword in params_to_keep) else dtype

            set_module_tensor_to_device(transformer, name, device=transformer_load_device, dtype=dtype_to_use, value=sd[name])

        if lora is not None:
            adapter_list = []
            adapter_weights = []

            for l in lora:
                fuse = True if l["fuse_lora"] else False
                lora_sd = load_torch_file(l["path"])

                if "lora_unet_single_transformer_blocks_0_attn_to_k.lora_up.weight" in lora_sd:
                    from .utils import convert_to_diffusers
                    lora_sd = convert_to_diffusers("lora_unet_", lora_sd)

                if not "transformer.single_transformer_blocks.0.attn_to.k.lora_A.weight" in lora_sd:
                    log.info(f"Converting LoRA weights from {l['path']} to diffusers format...")
                    lora_sd = _convert_hunyuan_video_lora_to_diffusers(lora_sd)

                lora_rank = None
                for key, val in lora_sd.items():
                    if "lora_B" in key or "lora_up" in key:
                        lora_rank = val.shape[1]
                        break
                if lora_rank is not None:
                    log.info(f"Merging rank {lora_rank} LoRA weights from {l['path']} with strength {l['strength']}")
                    adapter_name = l['path'].split("/")[-1].split(".")[0]
                    adapter_weight = l['strength']
                    transformer.load_lora_adapter(lora_sd, weight_name=l['path'].split("/")[-1], lora_rank=lora_rank, adapter_name=adapter_name)

                    adapter_list.append(adapter_name)
                    adapter_weights.append(adapter_weight)

                del lora_sd
                mm.soft_empty_cache()
            if adapter_list:
                transformer.set_adapters(adapter_list, weights=adapter_weights)
                if fuse:
                    if model_weight_dtype not in [torch.float32, torch.float16, torch.bfloat16]:
                        raise ValueError("Fusing LoRA doesn't work well with fp8 model weights. Please use a bf16 model file, or disable LoRA fusing.")
                    lora_scale = 1
                    transformer.fuse_lora(lora_scale=lora_scale)
                    transformer.delete_adapters(adapter_list)

            if quantization == "fp8_e4m3fn" or quantization == "fp8_e4m3fn_fast" or quantization == "fp8_e5m2":
                params_to_keep = {"norm", "bias", "time_in", "vector_in", "guidance_in", "txt_in", "img_in"}
                for name, param in transformer.named_parameters():
                    # Make sure to not cast the LoRA weights to fp8.
                    if not any(keyword in name for keyword in params_to_keep) and not 'lora' in name:
                        param.data = param.data.to(after_lora_dtype)

        if quantization == "fp8_e4m3fn_fast":
            from .fp8_optimization import convert_fp8_linear
            convert_fp8_linear(transformer, base_dtype, params_to_keep=params_to_keep)


        DynamicSwapInstaller.install_model(transformer, device=device)

        if compile_args is not None:
            if compile_args["compile_single_blocks"]:
                for i, block in enumerate(transformer.single_transformer_blocks):
                    transformer.single_transformer_blocks[i] = torch.compile(block, fullgraph=compile_args["fullgraph"], dynamic=compile_args["dynamic"], backend=compile_args["backend"], mode=compile_args["mode"])
            if compile_args["compile_double_blocks"]:
                for i, block in enumerate(transformer.transformer_blocks):
                    transformer.transformer_blocks[i] = torch.compile(block, fullgraph=compile_args["fullgraph"], dynamic=compile_args["dynamic"], backend=compile_args["backend"], mode=compile_args["mode"])

            #transformer = torch.compile(transformer, fullgraph=compile_args["fullgraph"], dynamic=compile_args["dynamic"], backend=compile_args["backend"], mode=compile_args["mode"])

        pipe = {
            "transformer": transformer.eval(),
            "dtype": base_dtype,
        }
        return (pipe, )

class FramePackFindNearestBucket:
    @classmethod
    def INPUT_TYPES(s):
        return {"required": {
            "image": ("IMAGE", {"tooltip": "Image to resize"}),
            "base_resolution": ("INT", {"default": 640, "min": 64, "max": 2048, "step": 16, "tooltip": "Width of the image to encode"}),
            },
        }

    RETURN_TYPES = ("INT", "INT", )
    RETURN_NAMES = ("width","height",)
    FUNCTION = "process"
    CATEGORY = "FramePackWrapper"
    DESCRIPTION = "Finds the closes resolution bucket as defined in the orignal code"

    def process(self, image, base_resolution):

        H, W = image.shape[1], image.shape[2]

        new_height, new_width = find_nearest_bucket(H, W, resolution=base_resolution)

        return (new_width, new_height, )


class FramePackSampler:
    @classmethod
    def INPUT_TYPES(s):
        return {
            "required": {
                "model": ("FramePackMODEL",),
                "positive": ("CONDITIONING",),
                "negative": ("CONDITIONING",),
                "steps": ("INT", {"default": 30, "min": 1}),
                "use_teacache": ("BOOLEAN", {"default": True, "tooltip": "Use teacache for faster sampling."}),
                "teacache_rel_l1_thresh": ("FLOAT", {"default": 0.15, "min": 0.0, "max": 1.0, "step": 0.01, "tooltip": "The threshold for the relative L1 loss."}),
                "cfg": ("FLOAT", {"default": 1.0, "min": 0.0, "max": 30.0, "step": 0.01}),
                "guidance_scale": ("FLOAT", {"default": 10.0, "min": 0.0, "max": 32.0, "step": 0.01}),
                "shift": ("FLOAT", {"default": 0.0, "min": 0.0, "max": 1000.0, "step": 0.01}),
                "seed": ("INT", {"default": 0, "min": 0, "max": 0xffffffffffffffff}),
                "latent_window_size": ("INT", {"default": 9, "min": 1, "max": 33, "step": 1, "tooltip": "The size of the latent window to use for sampling."}),
                "total_second_length": ("FLOAT", {"default": 5, "min": 1, "max": 120, "step": 0.1, "tooltip": "The total length of the video in seconds."}),
                "gpu_memory_preservation": ("FLOAT", {"default": 6.0, "min": 0.0, "max": 128.0, "step": 0.1, "tooltip": "The amount of GPU memory to preserve."}),
                "sampler": (["unipc_bh1", "unipc_bh2"],
                    {
                        "default": 'unipc_bh1'
                    }),
            },
            "optional": {
                "start_latent": ("LATENT", {"tooltip": "init Latents to use for image2video"} ),
                "image_embeds": ("CLIP_VISION_OUTPUT", ),
                "end_latent": ("LATENT", {"tooltip": "end Latents to use for image2video"} ),
                "end_image_embeds": ("CLIP_VISION_OUTPUT", {"tooltip": "end Image's clip embeds"} ),
                "embed_interpolation": (["disabled", "weighted_average", "linear"], {"default": 'disabled', "tooltip": "Image embedding interpolation type. If linear, will smoothly interpolate with time, else it'll be weighted average with the specified weight."}),
                "start_embed_strength": ("FLOAT", {"default": 1.0, "min": 0.0, "max": 1.0, "step": 0.01, "tooltip": "Weighted average constant for image embed interpolation. If end image is not set, the embed's strength won't be affected"}),
                "initial_samples": ("LATENT", {"tooltip": "init Latents to use for video2video"} ),
                "denoise_strength": ("FLOAT", {"default": 1.0, "min": 0.0, "max": 1.0, "step": 0.01}),
                "t2v_width": ("INT", {"default": 640, "min": 8, "step": 8, "tooltip": "Text-to-video width."}),
                "t2v_height": ("INT", {"default": 640, "min": 8, "step": 8, "tooltip": "Text-to-video height."}),
            }
        }

    RETURN_TYPES = ("LATENT", )
    RETURN_NAMES = ("samples",)
    FUNCTION = "process"
    CATEGORY = "FramePackWrapper"

    def process(self, model, shift, positive, negative, latent_window_size, use_teacache, total_second_length, teacache_rel_l1_thresh, steps, cfg,
                guidance_scale, seed, sampler, gpu_memory_preservation, start_latent=None, image_embeds=None, end_latent=None, end_image_embeds=None, embed_interpolation="linear", start_embed_strength=1.0, initial_samples=None, denoise_strength=1.0,
                t2v_width=None, t2v_height=None):
        total_latent_sections = (total_second_length * 30) / (latent_window_size * 4)
        total_latent_sections = int(max(round(total_latent_sections), 1))
        print("total_latent_sections: ", total_latent_sections)

        transformer = model["transformer"]
        base_dtype = model["dtype"]

        device = mm.get_torch_device()
        offload_device = mm.unet_offload_device()

        mm.unload_all_models()
        mm.cleanup_models()
        mm.soft_empty_cache()

        if start_latent is not None:
            start_latent = start_latent["samples"] * vae_scaling_factor
        else:
            start_latent = torch.zeros([1, 16, 0, t2v_height // 8, t2v_width // 8])
        if initial_samples is not None:
            initial_samples = initial_samples["samples"] * vae_scaling_factor
        if end_latent is not None:
            end_latent = end_latent["samples"] * vae_scaling_factor
        has_end_image = end_latent is not None
        print("start_latent", start_latent.shape)
        B, C, T, H, W = start_latent.shape

        if image_embeds is not None:
            start_image_encoder_last_hidden_state = image_embeds["last_hidden_state"].to(device, base_dtype)

        if has_end_image:
            assert end_image_embeds is not None
            end_image_encoder_last_hidden_state = end_image_embeds["last_hidden_state"].to(device, base_dtype)
        else:
            if image_embeds is not None:
                end_image_encoder_last_hidden_state = torch.zeros_like(start_image_encoder_last_hidden_state)

        llama_vec = positive[0][0].to(device, base_dtype)
        clip_l_pooler = positive[0][1]["pooled_output"].to(device, base_dtype)

        if not math.isclose(cfg, 1.0):
            llama_vec_n = negative[0][0].to(device, base_dtype)
            clip_l_pooler_n = negative[0][1]["pooled_output"].to(device, base_dtype)
        else:
            llama_vec_n = torch.zeros_like(llama_vec, device=device)
            clip_l_pooler_n = torch.zeros_like(clip_l_pooler, device=device)

        llama_vec, llama_attention_mask = crop_or_pad_yield_mask(llama_vec, length=512)
        llama_vec_n, llama_attention_mask_n = crop_or_pad_yield_mask(llama_vec_n, length=512)


        # Sampling

        rnd = torch.Generator("cpu").manual_seed(seed)

        num_frames = latent_window_size * 4 - 3

        history_latents = torch.zeros(size=(1, 16, 1 + 2 + 16, H, W), dtype=torch.float32).cpu()

        total_generated_latent_frames = 0

        latent_paddings_list = list(reversed(range(total_latent_sections)))
        latent_paddings = latent_paddings_list.copy()  # Create a copy for iteration

        comfy_model = HyVideoModel(
                HyVideoModelConfig(base_dtype),
                model_type=comfy.model_base.ModelType.FLOW,
                device=device,
            )

        patcher = comfy.model_patcher.ModelPatcher(comfy_model, device, torch.device("cpu"))
        from latent_preview import prepare_callback
        callback = prepare_callback(patcher, steps)

        move_model_to_device_with_memory_preservation(transformer, target_device=device, preserved_memory_gb=gpu_memory_preservation)

        if total_latent_sections > 4:
            # In theory the latent_paddings should follow the above sequence, but it seems that duplicating some
            # items looks better than expanding it when total_latent_sections > 4
            # One can try to remove below trick and just
            # use `latent_paddings = list(reversed(range(total_latent_sections)))` to compare
            latent_paddings = [3] + [2] * (total_latent_sections - 3) + [1, 0]
            latent_paddings_list = latent_paddings.copy()

        for i, latent_padding in enumerate(latent_paddings):
            print(f"latent_padding: {latent_padding}")
            is_last_section = latent_padding == 0
            is_first_section = latent_padding == latent_paddings[0]
            latent_padding_size = latent_padding * latent_window_size

<<<<<<< HEAD
            if embed_interpolation == "linear":
                if total_latent_sections <= 1:
                    frac = 1.0  # Handle case with only one section
                else:
                    frac = 1 - i / (total_latent_sections - 1)  # going backwards
            else:
                frac = start_embed_strength if has_end_image else 1.0
=======
            if image_embeds is not None:
                if embed_interpolation != "disabled":
                    if embed_interpolation == "linear":
                        if total_latent_sections <= 1:
                            frac = 1.0  # Handle case with only one section
                        else:
                            frac = 1 - i / (total_latent_sections - 1)  # going backwards
                    else:
                        frac = start_embed_strength if has_end_image else 1.0
>>>>>>> acb0aa53

                    image_encoder_last_hidden_state = start_image_encoder_last_hidden_state * frac + (1 - frac) * end_image_encoder_last_hidden_state
                else:
                    image_encoder_last_hidden_state = start_image_encoder_last_hidden_state * start_embed_strength
            else:
                image_encoder_last_hidden_state = None

            print(f'latent_padding_size = {latent_padding_size}, is_last_section = {is_last_section}, is_first_section = {is_first_section}')

            start_latent_frames = T  # 0 or 1
            indices = torch.arange(0, sum([start_latent_frames, latent_padding_size, latent_window_size, 1, 2, 16])).unsqueeze(0)
            clean_latent_indices_pre, blank_indices, latent_indices, clean_latent_indices_post, clean_latent_2x_indices, clean_latent_4x_indices = indices.split([start_latent_frames, latent_padding_size, latent_window_size, 1, 2, 16], dim=1)
            clean_latent_indices = torch.cat([clean_latent_indices_pre, clean_latent_indices_post], dim=1)

            clean_latents_pre = start_latent.to(history_latents)
            clean_latents_post, clean_latents_2x, clean_latents_4x = history_latents[:, :, :1 + 2 + 16, :, :].split([1, 2, 16], dim=2)
            clean_latents = torch.cat([clean_latents_pre, clean_latents_post], dim=2)

            # Use end image latent for the first section if provided
            if has_end_image and is_first_section:
                clean_latents_post = end_latent.to(history_latents)
                clean_latents = torch.cat([clean_latents_pre, clean_latents_post], dim=2)

            #vid2vid WIP

            if initial_samples is not None:
                total_length = initial_samples.shape[2]

                # Get the max padding value for normalization
                max_padding = max(latent_paddings_list)

                if is_last_section:
                    # Last section should capture the end of the sequence
                    start_idx = max(0, total_length - latent_window_size)
                else:
                    # Calculate windows that distribute more evenly across the sequence
                    # This normalizes the padding values to create appropriate spacing
                    if max_padding > 0:  # Avoid division by zero
                        progress = (max_padding - latent_padding) / max_padding
                        start_idx = int(progress * max(0, total_length - latent_window_size))
                    else:
                        start_idx = 0

                end_idx = min(start_idx + latent_window_size, total_length)
                print(f"start_idx: {start_idx}, end_idx: {end_idx}, total_length: {total_length}")
                input_init_latents = initial_samples[:, :, start_idx:end_idx, :, :].to(device)


            if use_teacache:
                transformer.initialize_teacache(enable_teacache=True, num_steps=steps, rel_l1_thresh=teacache_rel_l1_thresh)
            else:
                transformer.initialize_teacache(enable_teacache=False)

            with torch.autocast(device_type=mm.get_autocast_device(device), dtype=base_dtype, enabled=True):
                generated_latents = sample_hunyuan(
                    transformer=transformer,
                    sampler=sampler,
                    initial_latent=input_init_latents if initial_samples is not None else None,
                    strength=denoise_strength,
                    width=W * 8,
                    height=H * 8,
                    frames=num_frames,
                    real_guidance_scale=cfg,
                    distilled_guidance_scale=guidance_scale,
                    guidance_rescale=0,
                    shift=shift if shift != 0 else None,
                    num_inference_steps=steps,
                    generator=rnd,
                    prompt_embeds=llama_vec,
                    prompt_embeds_mask=llama_attention_mask,
                    prompt_poolers=clip_l_pooler,
                    negative_prompt_embeds=llama_vec_n,
                    negative_prompt_embeds_mask=llama_attention_mask_n,
                    negative_prompt_poolers=clip_l_pooler_n,
                    device=device,
                    dtype=base_dtype,
                    image_embeddings=image_encoder_last_hidden_state,
                    latent_indices=latent_indices,
                    clean_latents=clean_latents,
                    clean_latent_indices=clean_latent_indices,
                    clean_latents_2x=clean_latents_2x,
                    clean_latent_2x_indices=clean_latent_2x_indices,
                    clean_latents_4x=clean_latents_4x,
                    clean_latent_4x_indices=clean_latent_4x_indices,
                    callback=callback,
                )

            if is_last_section:
                generated_latents = torch.cat([start_latent.to(generated_latents), generated_latents], dim=2)

            total_generated_latent_frames += int(generated_latents.shape[2])
            history_latents = torch.cat([generated_latents.to(history_latents), history_latents], dim=2)

            real_history_latents = history_latents[:, :, :total_generated_latent_frames, :, :]

            if is_last_section:
                break

        transformer.to(offload_device)
        mm.soft_empty_cache()

        return {"samples": real_history_latents / vae_scaling_factor},

NODE_CLASS_MAPPINGS = {
    "DownloadAndLoadFramePackModel": DownloadAndLoadFramePackModel,
    "FramePackSampler": FramePackSampler,
    "FramePackTorchCompileSettings": FramePackTorchCompileSettings,
    "FramePackFindNearestBucket": FramePackFindNearestBucket,
    "LoadFramePackModel": LoadFramePackModel,
    "FramePackLoraSelect": FramePackLoraSelect,
    }
NODE_DISPLAY_NAME_MAPPINGS = {
    "DownloadAndLoadFramePackModel": "(Down)Load FramePackModel",
    "FramePackSampler": "FramePackSampler",
    "FramePackTorchCompileSettings": "Torch Compile Settings",
    "FramePackFindNearestBucket": "Find Nearest Bucket",
    "LoadFramePackModel": "Load FramePackModel",
    "FramePackLoraSelect": "Select Lora",
    }
<|MERGE_RESOLUTION|>--- conflicted
+++ resolved
@@ -244,11 +244,7 @@
         model_weight_dtype = sd['single_transformer_blocks.0.attn.to_k.weight'].dtype
 
         with init_empty_weights():
-<<<<<<< HEAD
-            transformer = HunyuanVideoTransformer3DModelPacked(**config, attention_mode=attention_mode)
-=======
             transformer = HunyuanVideoTransformer3DModel(**config, attention_mode=attention_mode)
->>>>>>> acb0aa53
 
         params_to_keep = {"norm", "bias", "time_in", "vector_in", "guidance_in", "txt_in", "img_in"}
         if quantization == "fp8_e4m3fn" or quantization == "fp8_e4m3fn_fast" or quantization == "fp8_scaled":
@@ -501,15 +497,6 @@
             is_first_section = latent_padding == latent_paddings[0]
             latent_padding_size = latent_padding * latent_window_size
 
-<<<<<<< HEAD
-            if embed_interpolation == "linear":
-                if total_latent_sections <= 1:
-                    frac = 1.0  # Handle case with only one section
-                else:
-                    frac = 1 - i / (total_latent_sections - 1)  # going backwards
-            else:
-                frac = start_embed_strength if has_end_image else 1.0
-=======
             if image_embeds is not None:
                 if embed_interpolation != "disabled":
                     if embed_interpolation == "linear":
@@ -519,7 +506,6 @@
                             frac = 1 - i / (total_latent_sections - 1)  # going backwards
                     else:
                         frac = start_embed_strength if has_end_image else 1.0
->>>>>>> acb0aa53
 
                     image_encoder_last_hidden_state = start_image_encoder_last_hidden_state * frac + (1 - frac) * end_image_encoder_last_hidden_state
                 else:
